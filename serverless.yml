--- conflicted
+++ resolved
@@ -40,12 +40,7 @@
     EFS_FILE_PATH: /mnt/efs
     SERVICE: ${self:service}
     STAGE: ${opt:stage, self:provider.stage}
-<<<<<<< HEAD
-    PRE_DEPLOY_CHECK: ${file(predeploy.js)} # execute the pre deploy checks
-  httpApi:
-=======
   httpApi: # FIX MOVE DOWN?
->>>>>>> 78f5cc7f
     cors: true
   iamRoleStatements: 
     - Effect: Allow
@@ -107,13 +102,6 @@
       - httpApi:
           method: POST
           path: /track
-<<<<<<< HEAD
-  dispatchTrainingJobs:
-    handler: train.dispatchTrainingJobs
-    events:
-      - schedule: ${self:provider.environment.TRAINING_JOB_SCHEDULE}
-=======
->>>>>>> 78f5cc7f
   unpackFirehose:
     description: Ingest Records from S3 to EFS
     handler: src/track/firehose.unpackFirehose
