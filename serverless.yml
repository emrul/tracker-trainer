--- conflicted
+++ resolved
@@ -402,14 +402,10 @@
             Vcpus: 1
             # '#{AWS::AccountId}.dkr.ecr.#{AWS::Region}.amazonaws.com/print-color:latest' --For Checking Tutorial Array Of Jobs Example
             Image: '#{AWS::AccountId}.dkr.ecr.#{AWS::Region}.amazonaws.com/batch-processing-job-repository-${opt:stage, self:provider.stage}:latest'
-<<<<<<< HEAD
             Environment:
               - Name: JOIN_REWARDS_JOB_ARRAY_SIZE
                 Value: ${env:JOIN_REWARDS_JOB_ARRAY_SIZE}
           JobDefinitionName: ${self:custom.jobDefinitionName}
-=======
-          JobDefinitionName: '${self:service}-${self:custom.resource-identifier}-job-definition-${opt:stage, self:provider.stage}'
->>>>>>> 2b5c08a8
           RetryStrategy: 
             Attempts: 1
       BatchProcessRepository: 
