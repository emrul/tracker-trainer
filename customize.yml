---
rewardWindowInSeconds: 7200
featureHyperparameters:
#  maxAge: 7776000
<<<<<<< HEAD
xgboostHyperparameters: # must be strings # TODO handle string conversion elsewhere
  num_round: "400"
  early_stopping_rounds: "50"
  max_depth: "7" 
=======
xgboostHyperparameters:
  num_round: "300"
  early_stopping_rounds: "40"
  objective: "binary:logistic"
  eval_metric: "auc"
  max_depth: "6" 
>>>>>>> f8b59413
  eta: "0.1"
  subsample: "0.7"
  colsample_bytree: "0.7"

projects:
  test:
    models:
      default_model:
  bible:
    models:
      messages-2.0:
      themes-2.0:
        xgboostHyperparameters:
          max_depth: 4
          num_round: 150
      songs-2.0:
      stories-2.0:
  mindful:
    models:
      messages-2.0:
      themes-2.0:
        xgboostHyperparameters:
          max_depth: 4
          num_round: 150.0
      songs-2.0:
      stories-2.0:<|MERGE_RESOLUTION|>--- conflicted
+++ resolved
@@ -2,19 +2,12 @@
 rewardWindowInSeconds: 7200
 featureHyperparameters:
 #  maxAge: 7776000
-<<<<<<< HEAD
-xgboostHyperparameters: # must be strings # TODO handle string conversion elsewhere
-  num_round: "400"
-  early_stopping_rounds: "50"
-  max_depth: "7" 
-=======
 xgboostHyperparameters:
   num_round: "300"
   early_stopping_rounds: "40"
   objective: "binary:logistic"
   eval_metric: "auc"
   max_depth: "6" 
->>>>>>> f8b59413
   eta: "0.1"
   subsample: "0.7"
   colsample_bytree: "0.7"
