--- conflicted
+++ resolved
@@ -16,11 +16,8 @@
     size: medium
 
 defaults:
-<<<<<<< HEAD
   max_record_age_in_seconds: 15552000 # 180 days
-=======
   region: us-east-1
->>>>>>> 82cc5d5f
   training:
     image: 117097735164.dkr.ecr.us-west-2.amazonaws.com/improve_trainer-dev:latest
     schedule: rate(24 hours)
