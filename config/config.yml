---
#
# deployment level configuration. The names of provisioned AWS resources depend
# on these values. 
#
# 'organization' and 'project' may contain only lowercase letters and numbers
#
region: us-east-1
organization: acme # !!! CHANGE ME BEFORE FIRST DEPLOYMENT !!!
project: demo # !!! CHANGE ME BEFORE FIRST DEPLOYMENT !!!
contact: your_email@example.com # !!! CHANGE ME BEFORE FIRST DEPLOYMENT !!!

#
# decision models to train
#
# 'appconfig' is the default decision model used by the "Improve" helper class
#
models:
  appconfig: 

training:
  # get your training image URL by subscribing to the decision model trainer at 
  # XXX
  image: XXX.dkr.ecr.us-east-1.amazonaws.com/improveai-trainer:latest # !!! CHANGE ME BEFORE FIRST DEPLOYMENT !!!
  schedule: rate(6 hours)
  worker_instance_type: ml.m5.xlarge
  worker_count: 2
  max_runtime_in_seconds: 7200 # 2 hours

reward_assignment:
  schedule: rate(4 hours)
  worker_count: 8
  spot_bid_percentage: 100
  reward_window_in_seconds: 172800 # 48 hours
<<<<<<< HEAD
  default_event_value: 0.001 # the reward value for any event without a 'value' property occuring within the reward window
  retention_bonus: 0.01 # one time bonus per decision for any tracked activity after the reward window
  
deployment:
=======
  default_event_value: 0.001 # the reward value for any event without a 'value' property

model_deployment:
  schedule: rate(5 minutes)
>>>>>>> a50f90b3
  metadata:
    Cache-Control: max-age=172800,s-maxage=900 # 48 hours for client caches, 15 minutes for CDNs<|MERGE_RESOLUTION|>--- conflicted
+++ resolved
@@ -32,16 +32,9 @@
   worker_count: 8
   spot_bid_percentage: 100
   reward_window_in_seconds: 172800 # 48 hours
-<<<<<<< HEAD
-  default_event_value: 0.001 # the reward value for any event without a 'value' property occuring within the reward window
-  retention_bonus: 0.01 # one time bonus per decision for any tracked activity after the reward window
-  
-deployment:
-=======
   default_event_value: 0.001 # the reward value for any event without a 'value' property
 
 model_deployment:
   schedule: rate(5 minutes)
->>>>>>> a50f90b3
   metadata:
     Cache-Control: max-age=172800,s-maxage=900 # 48 hours for client caches, 15 minutes for CDNs